<<<<<<< HEAD
### 2.0.0 (under development)
- Feature: Collections
- Feature: Import videos
- Feature: Password attempts
- New features get introduces with a news dialog
- UI design changes
=======
### 1.2.4
- Fix crash when creating thumbnail fails
- Fix not importing shared data
>>>>>>> b9070fd4

### 1.2.3
- UI Fixes
- Fix exif orientation bug

### 1.2.2
- UI Fixes

### 1.2.1
- Replace third party page
- UI Fixes
- Bug Fixes

### 1.2.0
- Feature: Share to Photok
- Feature: Hide Photok
- New third party page
- New credits page
- New Toolbar design
- Brazilian Portuguese translation
- Bug fixes

### 1.1.3
- Improve darkmode
- Update third party software

### 1.1.2
- Fixed more visual issues

### 1.1.1
- Fixed visual issue

### 1.1.0
- New Feature: Darkmode
- Simple Chinese Translation
- Fixed Backup Compatibility Check
- Fixed Info icon size

### 1.0.3
- Improve spanish translation
- Update Libraries
- bug fixes

### 1.0.2
- Hotfix for bug in version 1.0.1

### 1.0.1
- Fix bug with too long passwords.
- Fix bug with timeout extending when selecting photos too long.

### 1.0.0
- First Release.<|MERGE_RESOLUTION|>--- conflicted
+++ resolved
@@ -1,15 +1,13 @@
-<<<<<<< HEAD
 ### 2.0.0 (under development)
 - Feature: Collections
 - Feature: Import videos
 - Feature: Password attempts
 - New features get introduces with a news dialog
 - UI design changes
-=======
+
 ### 1.2.4
 - Fix crash when creating thumbnail fails
 - Fix not importing shared data
->>>>>>> b9070fd4
 
 ### 1.2.3
 - UI Fixes
