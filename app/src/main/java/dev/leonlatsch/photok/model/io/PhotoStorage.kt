/*
 *   Copyright 2020-2021 Leon Latsch
 *
 *   Licensed under the Apache License, Version 2.0 (the "License");
 *   you may not use this file except in compliance with the License.
 *   You may obtain a copy of the License at
 *
 *        http://www.apache.org/licenses/LICENSE-2.0
 *
 *   Unless required by applicable law or agreed to in writing, software
 *   distributed under the License is distributed on an "AS IS" BASIS,
 *   WITHOUT WARRANTIES OR CONDITIONS OF ANY KIND, either express or implied.
 *   See the License for the specific language governing permissions and
 *   limitations under the License.
 */

package dev.leonlatsch.photok.model.io

import android.content.ContentResolver
import android.content.ContentValues
import android.content.Context
import android.graphics.Bitmap
import android.net.Uri
import com.bumptech.glide.Glide
import dev.leonlatsch.photok.model.database.entity.Photo
import dev.leonlatsch.photok.security.EncryptionManager
import timber.log.Timber
import java.io.ByteArrayOutputStream
import java.io.FileOutputStream
import java.io.IOException
import java.io.OutputStream
import javax.inject.Inject

/**
 * Storage Manager for photos in internal and external storage.
 *
 * @since 1.0.0
 * @author Leon Latsch
 */
class PhotoStorage @Inject constructor(
    private val encryptionManager: EncryptionManager
) {

    /**
     * Delete a file in internal storage.
     */
    fun deleteInternalFile(context: Context, fileName: String): Boolean {
        val success = context.deleteFile(fileName)
        if (!success) {
            Timber.d("Error deleting file: $fileName")
        }
        return success
    }

    /**
     * Read and decrypt a file from internal storage using [readInternalFile].
     * Used [EncryptionManager] for decryption.
     */
    fun readAndDecryptInternalFile(context: Context, fileName: String): ByteArray? {
        return try {
            val encryptedBytes = readInternalFile(context, fileName)
            encryptionManager.decrypt(encryptedBytes)
        } catch (e: IOException) {
            Timber.d("Error reading file: $fileName $e")
            null
        }
    }

    /**
     * Read a file from internal storage.
     */
    fun readInternalFile(context: Context, fileName: String): ByteArray {
        return try {
            val fileInputStream = context.openFileInput(fileName)
            val encryptedBytes = fileInputStream.readBytes()
            encryptedBytes
        } catch (e: IOException) {
            Timber.d("Error reading file: $fileName $e")
            throw e
        }
    }

    /**
     * Insert a photo to an external content uri and pass the output stream to the [operation].
     * @see insertAndOpenInternalFile
     */
    fun insertAndOpenExternalFile(
        contentResolver: ContentResolver,
        contentValues: ContentValues,
        destination: Uri,
        operation: (outputStream: OutputStream?) -> Unit
    ) {
        val uri = contentResolver.insert(destination, contentValues)
        uri ?: return
        return contentResolver.openOutputStream(uri).use(operation)
    }

    /**
     * Insert a file to internal storage and pass the output stream to the [operation].
     * @see insertAndOpenExternalFile
     */
    private fun insertAndOpenInternalFile(
        context: Context,
        fileName: String,
        operation: (outputStream: FileOutputStream) -> Unit
    ) {
        context.openFileOutput(fileName, Context.MODE_PRIVATE).use(operation)
    }

    /**
     * Read a file from external storage.
     */
    fun readFileFromExternal(contentResolver: ContentResolver, fileUri: Uri): ByteArray? {
        return try {
            contentResolver.openInputStream(fileUri)?.readBytes()
        } catch (e: IOException) {
            Timber.d("Error opening input stream for uri: $fileUri $e")
            null
        }
    }

    /**
     * Write a [ByteArray] of a photo to the filesystem.
     * Also create a thumbnail for it using [PhotoStorage.createThumbnail].
     *
     * @param context used to write file.
     * @param photo used for the file name.
     * @param bytes the photo data to save.
     *
     * @return false if any error happened
     *
     * @since 1.0.0
     */
    fun writePhotoFile(
        context: Context,
        photo: Photo,
        bytes: ByteArray,
        password: String? = null
    ): Boolean {
        return try {
            val encryptedBytes = dynamicEncryptBytes(bytes, password)
            encryptedBytes ?: return false

            insertAndOpenInternalFile(context, photo.internalFileName) {
                it.write(encryptedBytes)
            }

            createThumbnail(context, photo, bytes, password)
        } catch (e: IOException) {
            Timber.d("Error writing photo data for id: ${photo.uuid} $e")
            false
        }
    }

    private fun createThumbnail(
        context: Context,
        photo: Photo,
        origBytes: ByteArray,
        password: String? = null
    ): Boolean {
        return try {
            val thumbnail = Glide.with(context)
                .asBitmap()
                .load(origBytes)
                .centerCrop()
<<<<<<< HEAD
                .into(THUMBNAIL_SIZE, THUMBNAIL_SIZE)
=======
                .submit(THUMBNAIL_SIZE, THUMBNAIL_SIZE)
>>>>>>> 5bcc843e
                .get()

            val outputStream = ByteArrayOutputStream()
            thumbnail.compress(Bitmap.CompressFormat.PNG, 100, outputStream)
            val thumbnailBytes = outputStream.toByteArray()

            val encryptedBytes = dynamicEncryptBytes(thumbnailBytes, password)
            encryptedBytes ?: return false

            insertAndOpenInternalFile(context, photo.internalThumbnailFileName) {
                it.write(encryptedBytes)
            }
            true
        } catch (e: IOException) {
            Timber.d("Error creating Thumbnail for id: ${photo.uuid}: $e")
            false
        }
    }

    private fun dynamicEncryptBytes(bytes: ByteArray, password: String?): ByteArray? {
        return if (password == null) {
            encryptionManager.encrypt(bytes)
        } else {
            encryptionManager.encrypt(bytes, password)
        }
    }

    companion object {
        private const val THUMBNAIL_SIZE = 128
    }
}<|MERGE_RESOLUTION|>--- conflicted
+++ resolved
@@ -163,11 +163,7 @@
                 .asBitmap()
                 .load(origBytes)
                 .centerCrop()
-<<<<<<< HEAD
-                .into(THUMBNAIL_SIZE, THUMBNAIL_SIZE)
-=======
                 .submit(THUMBNAIL_SIZE, THUMBNAIL_SIZE)
->>>>>>> 5bcc843e
                 .get()
 
             val outputStream = ByteArrayOutputStream()
