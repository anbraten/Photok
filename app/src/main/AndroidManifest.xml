--- conflicted
+++ resolved
@@ -1,9 +1,5 @@
 <?xml version="1.0" encoding="utf-8"?><!--
-<<<<<<< HEAD
   ~   Copyright 2020-2021 Leon Latsch
-=======
-  ~   Copyright 2020 Leon Latsch
->>>>>>> d4c8d172
   ~
   ~   Licensed under the Apache License, Version 2.0 (the "License");
   ~   you may not use this file except in compliance with the License.
@@ -32,6 +28,7 @@
         android:roundIcon="@mipmap/ic_launcher_round"
         android:supportsRtl="true"
         android:theme="@style/SplashScreenTheme">
+
         <activity
             android:name=".ui.StartActivity"
             android:launchMode="singleTask"
@@ -42,29 +39,21 @@
                 <category android:name="android.intent.category.LAUNCHER" />
             </intent-filter>
         </activity>
+
         <activity
             android:name=".ui.MainActivity"
             android:launchMode="singleTask" />
+
         <activity
             android:name=".ui.viewphoto.ViewPhotoActivity"
             android:configChanges="orientation|screenSize"
             android:launchMode="singleTask" />
-<<<<<<< HEAD
+
         <activity android:name=".share.ReceiveShareActivity">
             <intent-filter>
                 <action android:name="android.intent.action.SEND" />
 
                 <category android:name="android.intent.category.DEFAULT" />
-=======
-
-        <activity
-            android:name="com.google.android.gms.oss.licenses.OssLicensesMenuActivity"
-            android:theme="@style/AppTheme.ActionBar" />
-
-        <activity
-            android:name="com.google.android.gms.oss.licenses.OssLicensesActivity"
-            android:theme="@style/AppTheme.ActionBar" />
->>>>>>> d4c8d172
 
                 <data android:mimeType="image/*" />
             </intent-filter>
@@ -76,6 +65,19 @@
                 <data android:mimeType="image/*" />
             </intent-filter>
         </activity>
+
+        <activity
+            android:name=".ui.viewphoto.ViewPhotoActivity"
+            android:configChanges="orientation|screenSize"
+            android:launchMode="singleTask" />
+
+        <activity
+            android:name="com.google.android.gms.oss.licenses.OssLicensesMenuActivity"
+            android:theme="@style/AppTheme.ActionBar" />
+
+        <activity
+            android:name="com.google.android.gms.oss.licenses.OssLicensesActivity"
+            android:theme="@style/AppTheme.ActionBar" />
     </application>
 
 </manifest>