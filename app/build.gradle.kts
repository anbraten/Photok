--- conflicted
+++ resolved
@@ -16,17 +16,13 @@
         applicationId = "dev.leonlatsch.photok"
         minSdkVersion(24)
         targetSdkVersion(30)
-        versionCode = 13
-<<<<<<< HEAD
+        versionCode = 14
         versionName = "2.0.0-dev"
         buildConfigField(
             "int",
             "FEATURE_VERSION_CODE",
             "1"
         ) // Increase for new major or minor version. NEVER decrease!
-=======
-        versionName = "1.2.4"
->>>>>>> b9070fd4
 
         testInstrumentationRunner = "androidx.test.runner.AndroidJUnitRunner"
 
